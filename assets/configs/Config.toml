[model]
<<<<<<< HEAD
embed_device = "Gpu"                                 # Device to put the embed tensor ("Cpu" or "Gpu").
max_batch = 32                                        # The maximum batches that are cached on GPU.
name = "Mobius-r6-chat-CHNtuned-12b-16k-v5.5.st" # Name of the model.
path = "assets/models"                               # Path to the folder containing all models.
precision = "Fp16"                                   # Precision for intermediate tensors ("Fp16" or "Fp32"). "Fp32" yields better outputs but slower.
quant = 16                                           # Layers to be quantized.
quant_type = "Int8"                                  # Quantization type ("Int8" or "NF4").
stop = ["\n\nUser","\n\nQuestion","\n\nQ","\n\nHuman","\n\nBob","\n\nAssistant","\n\nAnswer","\n\nA","\n\nBot","\n\nAlice","\n\nObservation","\n\nSystem"]                                      # Additional stop words in generation.
token_chunk_size = 128                               # Size of token chunk that is inferred at once. For high end GPUs, this could be 64 or 128 (faster).
=======
embed_device = "Cpu"                               # Device to put the embed tensor ("Cpu" or "Gpu").
max_batch = 8                                      # The maximum batches that are cached on GPU.
name = "RWKV-x060-World-7B-v3-20241112-ctx4096.st" # Name of the model.
path = "assets/models"                             # Path to the folder containing all models.
precision = "Fp16"                                 # Precision for intermediate tensors ("Fp16" or "Fp32"). "Fp32" yields better outputs but slower.
quant = 0                                          # Layers to be quantized.
quant_type = "Int8"                                # Quantization type ("Int8" or "NF4").
stop = ["\n\n"]                                    # Additional stop words in generation.
token_chunk_size = 128                             # Size of token chunk that is inferred at once. For high end GPUs, this could be 64 or 128 (faster).
>>>>>>> 5d5960e2

# [[state]] # State-tuned initial state.
# id = "fd7a60ed-7807-449f-8256-bccae3246222"                      # UUID for this state, which is used to specify which one to use in the APIs.
# name = "x060-3B"                                                 # Given name for this state (optional).
# path = "rwkv-x060-chn_single_round_qa-3B-20240505-ctx1024.state"

# [[state]] # Load another initial state.
# id = "6a9c60a4-0f4c-40b1-a31f-987f73e20315"                      # UUID for this state.
# path = "rwkv-x060-chn_single_round_qa-3B-20240502-ctx1024.state"

# [[lora]] # LoRA and blend factors.
# alpha = 192
# path = "assets/models/rwkv-x060-3b.lora"

[tokenizer]
path = "assets/tokenizer/rwkv_vocab_v20230424.json" # Path to the tokenizer.

[bnf]
enable_bytes_cache = true   # Enable the cache that accelerates the expansion of certain short schemas.
start_nonterminal = "start" # The initial nonterminal of the BNF schemas.

[adapter]
Auto = {} # Choose the best GPU.
# Manual = 3 # Manually specify which GPU to use.

[listen]
acme = false
domain = "local"
ip = "0.0.0.0"   # Use IpV4.
# ip = "::"        # Use IpV6.
force_pass = true
port = 65530
slot = "permisionkey"
tls = false

[[listen.app_keys]] # Allow mutiple app keys.
app_id = "admin"
secret_key = "ai00_is_good"

[web] # Remove this to disable WebUI.
path = "assets/www/index.zip" # Path to the WebUI.

# [embed] # Uncomment to enable embed models (via fast-embedding onnx models).
# endpoint = "https://hf-mirror.com"
# home = "assets/models/hf"
# lib = "assets/ort/onnxruntime.dll"  # Only used under windows.
# name = { MultilingualE5Small = {} }<|MERGE_RESOLUTION|>--- conflicted
+++ resolved
@@ -1,15 +1,4 @@
 [model]
-<<<<<<< HEAD
-embed_device = "Gpu"                                 # Device to put the embed tensor ("Cpu" or "Gpu").
-max_batch = 32                                        # The maximum batches that are cached on GPU.
-name = "Mobius-r6-chat-CHNtuned-12b-16k-v5.5.st" # Name of the model.
-path = "assets/models"                               # Path to the folder containing all models.
-precision = "Fp16"                                   # Precision for intermediate tensors ("Fp16" or "Fp32"). "Fp32" yields better outputs but slower.
-quant = 16                                           # Layers to be quantized.
-quant_type = "Int8"                                  # Quantization type ("Int8" or "NF4").
-stop = ["\n\nUser","\n\nQuestion","\n\nQ","\n\nHuman","\n\nBob","\n\nAssistant","\n\nAnswer","\n\nA","\n\nBot","\n\nAlice","\n\nObservation","\n\nSystem"]                                      # Additional stop words in generation.
-token_chunk_size = 128                               # Size of token chunk that is inferred at once. For high end GPUs, this could be 64 or 128 (faster).
-=======
 embed_device = "Cpu"                               # Device to put the embed tensor ("Cpu" or "Gpu").
 max_batch = 8                                      # The maximum batches that are cached on GPU.
 name = "RWKV-x060-World-7B-v3-20241112-ctx4096.st" # Name of the model.
@@ -19,7 +8,6 @@
 quant_type = "Int8"                                # Quantization type ("Int8" or "NF4").
 stop = ["\n\n"]                                    # Additional stop words in generation.
 token_chunk_size = 128                             # Size of token chunk that is inferred at once. For high end GPUs, this could be 64 or 128 (faster).
->>>>>>> 5d5960e2
 
 # [[state]] # State-tuned initial state.
 # id = "fd7a60ed-7807-449f-8256-bccae3246222"                      # UUID for this state, which is used to specify which one to use in the APIs.
