--- conflicted
+++ resolved
@@ -109,12 +109,7 @@
         "state": "00000000-0000-0000-0000-000000000000"
     })
 ))]
-<<<<<<< HEAD
-
-pub struct ChatRequest {
-=======
 struct ChatRequest {
->>>>>>> a810e628
     messages: Array<ChatRecord>,
     names: HashMap<Role, String>,
     template: ChatTemplate,
@@ -211,12 +206,7 @@
                     .replace("{role}", &role)
                     .replace("{content}", content)
             })
-<<<<<<< HEAD
-            .join("\n\n");
-        // println!("prompt: {:?}", prompt);
-=======
             .join(&sep);
->>>>>>> a810e628
         let model_text = Vec::from(messages)
             .into_iter()
             .filter(|record| record.role == Role::Assistant)
