--- conflicted
+++ resolved
@@ -37,10 +37,7 @@
     StateId, Token, TokenCounter,
 };
 
-<<<<<<< HEAD
 const END_OF_LINE_TOKEN: u16 = 65463;
-=======
->>>>>>> a810e628
 const MIN_PROMPT_CACHE_TOKENS: usize = 32;
 const MAX_CACHE_ITEMS: usize = 256;
 
